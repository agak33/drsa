--- conflicted
+++ resolved
@@ -4,17 +4,6 @@
 numeric = int | float
 
 
-<<<<<<< HEAD
-class RelationType(Enum):
-    INDIFFERENT = "INDIFFERENT"
-    DOMINATING = "DOMINATING"
-    DOMINATED = "DOMINATED"
-    INCOMPARABLE = "INCOMPARABLE"
-
-class RuleType(Enum):
-    ACCURATE = "ACCURATE"
-    APPROXIMATE = "APPROXIMATE"
-=======
 class DominanceType(Enum):
     DOMINATING = "dominating"
     DOMINATED = "dominated"
@@ -95,5 +84,4 @@
         return 0.0 if not self.upper_approximation else len(self.lower_approximation) / len(self.upper_approximation)
 
     def _calculate_quality(self) -> float:
-        return 0.0 if not self.objects_that_belong else len(self.lower_approximation) / len(self.objects_that_belong)
->>>>>>> bbf7903e
+        return 0.0 if not self.objects_that_belong else len(self.lower_approximation) / len(self.objects_that_belong)